--- conflicted
+++ resolved
@@ -91,43 +91,21 @@
 		return
 	}
 
-<<<<<<< HEAD
 	for c, wi := range pws.wants {
+		// Clean up wants from the reverse index
+		removedLastPeer := pwm.reverseIndexRemove(c, p)
+		if !removedLastPeer {
+			continue
+		}
+
+		// Decrement the want gauges
 		if wi.tp == wantTypeBlock {
-			// Decrement the gauge by the number of pending want-blocks to the peer
 			pwm.wantBlockGauge.Dec()
 		}
-		// Clean up wants from the reverse index
-		pwm.reverseIndexRemove(c, p)
-	}
-=======
-	// Clean up want-blocks
-	_ = pws.wantBlocks.ForEach(func(c cid.Cid) error {
-		// Clean up want-blocks from the reverse index
-		removedLastPeer := pwm.reverseIndexRemove(c, p)
-
-		// Decrement the gauges by the number of pending want-blocks to the peer
-		if removedLastPeer {
-			pwm.wantBlockGauge.Dec()
-			if !pwm.broadcastWants.Has(c) {
-				pwm.wantGauge.Dec()
-			}
-		}
-		return nil
-	})
-
-	// Clean up want-haves
-	_ = pws.wantHaves.ForEach(func(c cid.Cid) error {
-		// Clean up want-haves from the reverse index
-		removedLastPeer := pwm.reverseIndexRemove(c, p)
-
-		// Decrement the gauge by the number of pending want-haves to the peer
-		if removedLastPeer && !pwm.broadcastWants.Has(c) {
+		if !pwm.broadcastWants.has(c) {
 			pwm.wantGauge.Dec()
 		}
-		return nil
-	})
->>>>>>> 25318da3
+	}
 
 	delete(pwm.peerWants, p)
 }
@@ -143,16 +121,11 @@
 		if isNew {
 			unsent = append(unsent, c)
 		}
-<<<<<<< HEAD
-=======
-		pwm.broadcastWants.Add(c)
-		unsent = append(unsent, c)
 
 		// Increment the total wants gauge
 		if _, ok := pwm.wantPeers[c]; !ok {
 			pwm.wantGauge.Inc()
 		}
->>>>>>> 25318da3
 	}
 
 	if len(unsent) == 0 {
@@ -190,11 +163,11 @@
 	// Iterate over the requested want-blocks
 	fltWantBlks := make([]cid.Cid, 0, len(wantBlocks))
 	for _, c := range wantBlocks {
-		// Record that the CID was sent as a want-block
+		// Record that the CID was sent to the peer as a want-block
 		wi, exists := pws.wants[c]
 		sendWantBlock := !exists
 
-		// If a want for this CID has already been sent
+		// If a want for this CID has already been sent to the peer
 		if exists {
 			// Add this session to the sessions who've sent the want
 			wi.sessions[sid] = struct{}{}
@@ -207,7 +180,7 @@
 				sendWantBlock = true
 			}
 		} else {
-			// A want has not been sent for this CID, so create wantInfo
+			// A want has not been sent to the peer for this CID, so create wantInfo
 			pws.wants[c] = &wantInfo{
 				tp: wantTypeBlock,
 				sessions: map[uint64]struct{}{
@@ -216,52 +189,45 @@
 			}
 		}
 
-<<<<<<< HEAD
-		// Check if a want-block has already been sent to the peer
+		// Check if a want-block for the CID has already been sent to the peer
 		if !sendWantBlock {
 			continue
 		}
-
-		// Update the reverse index
-		pwm.reverseIndexAdd(c, p)
-=======
-			// Add the CID to the results
-			fltWantBlks = append(fltWantBlks, c)
->>>>>>> 25318da3
 
 		// Add the CID to the results
 		fltWantBlks = append(fltWantBlks, c)
 
-<<<<<<< HEAD
-		// Increment the count of want-blocks
-		pwm.wantBlockGauge.Inc()
-=======
-			// Update the reverse index
-			isNew := pwm.reverseIndexAdd(c, p)
-
-			// Increment the want gauges
-			if isNew {
-				pwm.wantBlockGauge.Inc()
-				if !pwm.broadcastWants.Has(c) {
-					pwm.wantGauge.Inc()
-				}
-			}
-		}
->>>>>>> 25318da3
+		// Update the reverse index
+		peers := pwm.reverseIndexAdd(c, p)
+
+		// If this is the only peer that sent a want for the CID
+		// or if no other peers sent want-block (they only sent want-have),
+		// increment the want-block gauge
+		if len(peers) == 1 || !pwm.otherPeerSentWantBlock(c, peers, p) {
+			pwm.wantBlockGauge.Inc()
+		}
+
+		// If this is the only peer that has sent a want for the CID
+		// and the want hasn't already been counted as a want-have
+		// and the want hasn't already been counted as a broadcast want,
+		// increment the want gauge
+		if len(peers) == 1 && !exists && !pwm.broadcastWants.has(c) {
+			pwm.wantGauge.Inc()
+		}
 	}
 
 	// Iterate over the requested want-haves
 	fltWantHvs := make([]cid.Cid, 0, len(wantHaves))
 	for _, c := range wantHaves {
-		// Record that the CID was sent as a want-have
+		// Record that the CID was sent to the peer as a want-have
 		wi, exists := pws.wants[c]
 
-		// If a want for this CID has already been sent
+		// If a want for this CID has already been sent to the peer
 		if exists {
-			// Add this session to the sessions who've sent the want
+			// Add this session to the sessions who've sent the want to the peer
 			wi.sessions[sid] = struct{}{}
 		} else {
-			// A want has not been sent for this CID, so create wantInfo
+			// A want has not been sent to the peer for this CID, so create wantInfo
 			pws.wants[c] = &wantInfo{
 				tp: wantTypeHave,
 				sessions: map[uint64]struct{}{
@@ -275,33 +241,46 @@
 			continue
 		}
 
-<<<<<<< HEAD
 		// Update the reverse index
-		pwm.reverseIndexAdd(c, p)
+		peers := pwm.reverseIndexAdd(c, p)
 
 		// If we've already broadcasted this want, don't send another want-have.
 		if pwm.broadcastWants.has(c) {
 			continue
-=======
-			// Add the CID to the results
-			fltWantHvs = append(fltWantHvs, c)
-
-			// Update the reverse index
-			isNew := pwm.reverseIndexAdd(c, p)
-
-			// Increment the total wants gauge
-			if isNew && !pwm.broadcastWants.Has(c) {
-				pwm.wantGauge.Inc()
-			}
->>>>>>> 25318da3
 		}
 
 		// Add the CID to the results
 		fltWantHvs = append(fltWantHvs, c)
+
+		// Increment the total wants gauge
+		if len(peers) == 1 {
+			pwm.wantGauge.Inc()
+		}
 	}
 
 	// Send the want-blocks and want-haves to the peer
 	pws.peerQueue.AddWants(fltWantBlks, fltWantHvs)
+}
+
+// Check each other peer to see if they have sent a want-block
+// for the CID (they may have sent a want-have)
+func (pwm *peerWantManager) otherPeerSentWantBlock(c cid.Cid, peers map[peer.ID]struct{}, thisPeer peer.ID) bool {
+	for p := range peers {
+		if p == thisPeer {
+			continue
+		}
+
+		pws, ok := pwm.peerWants[p]
+		if !ok {
+			continue
+		}
+
+		if wi, ok := pws.wants[c]; ok && wi.tp == wantTypeBlock {
+			return true
+		}
+	}
+
+	return false
 }
 
 // sendCancels sends a cancel to each peer to which a corresponding want was
@@ -325,13 +304,11 @@
 		}
 	}
 
-<<<<<<< HEAD
 	// Allocate a single buffer to filter cancels per peer
 	cancelBuffer := make([]cid.Cid, 0, len(cancelKs))
-=======
+
 	cancelledWantBlocks := cid.NewSet()
 	cancelledWantHaves := cid.NewSet()
->>>>>>> 25318da3
 
 	// Send cancels to a particular peer
 	send := func(p peer.ID, pws *peerWant) {
@@ -339,13 +316,12 @@
 
 		// For each cancel
 		for _, c := range cancelKs {
-<<<<<<< HEAD
 			peerWantCancellable := false
 
 			// Get the wantInfo for the key
 			wi, isPeerWant := pws.wants[c]
 
-			// If the key is wanted by a specific peer
+			// If the key is wanted by this peer
 			if isPeerWant {
 				// If the want was from this session
 				if _, ok := wi.sessions[sid]; ok {
@@ -357,12 +333,6 @@
 						// Send a cancel
 						peerWantCancellable = true
 
-						// If it was a want-block
-						if wi.tp == wantTypeBlock {
-							// Update the want gauge
-							pwm.wantBlockGauge.Dec()
-						}
-
 						// Clean up the reverse index
 						pwm.reverseIndexRemove(c, p)
 
@@ -373,24 +343,6 @@
 			}
 
 			bcstWantCancellable, isBcstWant := bcstWants[c]
-=======
-			// Check if a want was sent for the key
-			wantBlock := pws.wantBlocks.Has(c)
-			wantHave := pws.wantHaves.Has(c)
-
-			// Update the want gauges
-			if wantBlock {
-				cancelledWantBlocks.Add(c)
-			} else if wantHave {
-				cancelledWantHaves.Add(c)
-			} else {
-				continue
-			}
-
-			// Unconditionally remove from the want lists.
-			pws.wantBlocks.Remove(c)
-			pws.wantHaves.Remove(c)
->>>>>>> 25318da3
 
 			// Cancel the want if this session was the last session that wanted
 			// it in either the broadcast list or the peer want list, and there
@@ -400,6 +352,18 @@
 			if (bcstWantCancellable || peerWantCancellable) && !peerStillWants && !bcstStillWants {
 				toCancel = append(toCancel, c)
 			}
+
+			// TODO: figure out this logic
+			// Update the want gauges
+			if peerWantCancellable {
+				if wi.tp == wantTypeBlock {
+					cancelledWantBlocks.Add(c)
+				} else if !isBcstWant || bcstWantCancellable {
+					cancelledWantHaves.Add(c)
+				}
+			} else if bcstWantCancellable {
+				cancelledWantHaves.Add(c)
+			}
 		}
 
 		// Send cancels to the peer
@@ -433,36 +397,19 @@
 			send(p, pws)
 		}
 	}
-}
-
-<<<<<<< HEAD
-// unwanted filters the keys for those that are no longer wanted by any session
-func (pwm *peerWantManager) unwanted(ks []cid.Cid) []cid.Cid {
-	unw := make([]cid.Cid, 0, len(ks))
-	for _, c := range ks {
-		if pwm.broadcastWants.has(c) {
-			continue
-		}
-
-		if _, ok := pwm.wantPeers[c]; ok {
-			continue
-		}
-
-		unw = append(unw, c)
-	}
-
-	return unw
-=======
+
 	// Remove cancelled broadcast wants
-	for _, c := range broadcastCancels {
-		pwm.broadcastWants.Remove(c)
-
+	for c := range bcstWants {
+		pwm.broadcastWants.remove(c, sid)
+
+		// TODO: figure out this logic
 		// Decrement the total wants gauge for broadcast wants
 		if !cancelledWantHaves.Has(c) && !cancelledWantBlocks.Has(c) {
 			pwm.wantGauge.Dec()
 		}
 	}
 
+	// TODO: figure out this logic
 	// Decrement the total wants gauge for peer wants
 	_ = cancelledWantHaves.ForEach(func(c cid.Cid) error {
 		pwm.wantGauge.Dec()
@@ -473,25 +420,35 @@
 		pwm.wantBlockGauge.Dec()
 		return nil
 	})
-
-	// Finally, batch-remove the reverse-index. There's no need to
-	// clear this index peer-by-peer.
-	for _, c := range cancelKs {
-		delete(pwm.wantPeers, c)
-	}
-
->>>>>>> 25318da3
+}
+
+// unwanted filters the keys for those that are no longer wanted by any session
+func (pwm *peerWantManager) unwanted(ks []cid.Cid) []cid.Cid {
+	unw := make([]cid.Cid, 0, len(ks))
+	for _, c := range ks {
+		if pwm.broadcastWants.has(c) {
+			continue
+		}
+
+		if _, ok := pwm.wantPeers[c]; ok {
+			continue
+		}
+
+		unw = append(unw, c)
+	}
+
+	return unw
 }
 
 // Add the peer to the list of peers that have sent a want with the cid
-func (pwm *peerWantManager) reverseIndexAdd(c cid.Cid, p peer.ID) bool {
+func (pwm *peerWantManager) reverseIndexAdd(c cid.Cid, p peer.ID) map[peer.ID]struct{} {
 	peers, ok := pwm.wantPeers[c]
 	if !ok {
 		peers = make(map[peer.ID]struct{}, 10)
 		pwm.wantPeers[c] = peers
 	}
 	peers[p] = struct{}{}
-	return !ok
+	return peers
 }
 
 // Remove the peer from the list of peers that have sent a want with the cid
