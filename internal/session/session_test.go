package session

import (
	"context"
	"sync"
	"testing"
	"time"

	bsbpm "github.com/ipfs/go-bitswap/internal/blockpresencemanager"
	bspm "github.com/ipfs/go-bitswap/internal/peermanager"
	bsspm "github.com/ipfs/go-bitswap/internal/sessionpeermanager"
	"github.com/ipfs/go-bitswap/internal/testutil"
	bswrm "github.com/ipfs/go-bitswap/internal/wantrequestmanager"
	blocks "github.com/ipfs/go-block-format"
	cid "github.com/ipfs/go-cid"
	ds "github.com/ipfs/go-datastore"
	ds_sync "github.com/ipfs/go-datastore/sync"
	blockstore "github.com/ipfs/go-ipfs-blockstore"
	blocksutil "github.com/ipfs/go-ipfs-blocksutil"
	delay "github.com/ipfs/go-ipfs-delay"
	peer "github.com/libp2p/go-libp2p-core/peer"
)

type mockSessionMgr struct {
	lk      sync.Mutex
	removes []uint64
}

func newMockSessionMgr() *mockSessionMgr {
	return &mockSessionMgr{}
}

func (msm *mockSessionMgr) removedSessions() []uint64 {
	msm.lk.Lock()
	defer msm.lk.Unlock()
	return msm.removes
}

func (msm *mockSessionMgr) RemoveSession(sesid uint64) {
	msm.lk.Lock()
	defer msm.lk.Unlock()
	msm.removes = append(msm.removes, sesid)
}

func newFakeSessionPeerManager() *bsspm.SessionPeerManager {
	return bsspm.New(1, newFakePeerTagger())
}

func newFakePeerTagger() *fakePeerTagger {
	return &fakePeerTagger{
		protectedPeers: make(map[peer.ID]map[string]struct{}),
	}
}

type fakePeerTagger struct {
	lk             sync.Mutex
	protectedPeers map[peer.ID]map[string]struct{}
}

func (fpt *fakePeerTagger) TagPeer(p peer.ID, tag string, val int) {}
func (fpt *fakePeerTagger) UntagPeer(p peer.ID, tag string)        {}

func (fpt *fakePeerTagger) Protect(p peer.ID, tag string) {
	fpt.lk.Lock()
	defer fpt.lk.Unlock()

	tags, ok := fpt.protectedPeers[p]
	if !ok {
		tags = make(map[string]struct{})
		fpt.protectedPeers[p] = tags
	}
	tags[tag] = struct{}{}
}

func (fpt *fakePeerTagger) Unprotect(p peer.ID, tag string) bool {
	fpt.lk.Lock()
	defer fpt.lk.Unlock()

	if tags, ok := fpt.protectedPeers[p]; ok {
		delete(tags, tag)
		return len(tags) > 0
	}

	return false
}

func (fpt *fakePeerTagger) isProtected(p peer.ID) bool {
	fpt.lk.Lock()
	defer fpt.lk.Unlock()

	return len(fpt.protectedPeers[p]) > 0
}

type fakeProviderFinder struct {
	findMorePeersRequested chan cid.Cid
}

func newFakeProviderFinder() *fakeProviderFinder {
	return &fakeProviderFinder{
		findMorePeersRequested: make(chan cid.Cid, 1),
	}
}

func (fpf *fakeProviderFinder) FindProvidersAsync(ctx context.Context, k cid.Cid) <-chan peer.ID {
	go func() {
		select {
		case fpf.findMorePeersRequested <- k:
		case <-ctx.Done():
		}
	}()

	return make(chan peer.ID)
}

type bcstWantReq struct {
	cids []cid.Cid
}

type fakePeerManager struct {
	bcstWantReqs chan bcstWantReq
	lk           sync.Mutex
	cncls        []cid.Cid
}

func newFakePeerManager() *fakePeerManager {
	return &fakePeerManager{
		bcstWantReqs: make(chan bcstWantReq, 1),
	}
}

<<<<<<< HEAD
func (pm *fakePeerManager) RegisterSession(peer.ID, bspm.Session) bool { return true }
func (pm *fakePeerManager) UnregisterSession(uint64)                   {}
func (pm *fakePeerManager) SendWants(sid uint64, p peer.ID, wantBlocks []cid.Cid, wantHaves []cid.Cid) {
}

func (pm *fakePeerManager) SendCancels(sid uint64, cancels []cid.Cid) {
	pm.lk.Lock()
	defer pm.lk.Unlock()
	pm.cncls = append(pm.cncls, cancels...)
}
func (pm *fakePeerManager) cancels() []cid.Cid {
	pm.lk.Lock()
	defer pm.lk.Unlock()
	return pm.cncls
}

func (pm *fakePeerManager) clear() {
	pm.lk.Lock()
	defer pm.lk.Unlock()
	pm.cncls = nil
}

func (pm *fakePeerManager) BroadcastWantHaves(sid uint64, cids []cid.Cid) {
	pm.bcstWantReqs <- bcstWantReq{cids}
}

func createBlockstore() blockstore.Blockstore {
	return blockstore.NewBlockstore(ds_sync.MutexWrap(ds.NewMapDatastore()))
=======
func (pm *fakePeerManager) RegisterSession(peer.ID, bspm.Session)                    {}
func (pm *fakePeerManager) UnregisterSession(uint64)                                 {}
func (pm *fakePeerManager) SendWants(context.Context, peer.ID, []cid.Cid, []cid.Cid) {}
func (pm *fakePeerManager) BroadcastWantHaves(ctx context.Context, cids []cid.Cid) {
	select {
	case pm.wantReqs <- wantReq{cids}:
	case <-ctx.Done():
	}
>>>>>>> 25318da3
}

func TestSessionGetBlocks(t *testing.T) {
	ctx, cancel := context.WithTimeout(context.Background(), 100*time.Millisecond)
	fpm := newFakePeerManager()
	fspm := newFakeSessionPeerManager()
	fpf := newFakeProviderFinder()
	bpm := bsbpm.New()
	wrm := bswrm.New(createBlockstore())
	id := testutil.GenerateSessionID()
	sm := newMockSessionMgr()
	session := New(ctx, sm, id, fspm, fpf, fpm, bpm, wrm, time.Second, delay.Fixed(time.Minute), "")
	blockGenerator := blocksutil.NewBlockGenerator()
	blks := blockGenerator.Blocks(broadcastLiveWantsLimit * 2)
	var cids []cid.Cid
	for _, block := range blks {
		cids = append(cids, block.Cid())
	}

	_, err := session.GetBlocks(ctx, cids)

	if err != nil {
		t.Fatal("error getting blocks")
	}

	// Wait for initial want request
	receivedWantReq := <-fpm.bcstWantReqs

	// Should have sent out broadcast request for wants
	if len(receivedWantReq.cids) != broadcastLiveWantsLimit {
		t.Fatal("did not enqueue correct initial number of wants")
	}

	// Simulate receiving HAVEs from several peers
	peers := testutil.GeneratePeers(5)
	for i, p := range peers {
		blk := blks[testutil.IndexOf(blks, receivedWantReq.cids[i])]
		_, err := wrm.PublishToSessions(&bswrm.IncomingMessage{
			From:  p,
			Haves: []cid.Cid{blk.Cid()},
		})
		if err != nil {
			t.Fatal(err)
		}
	}

	time.Sleep(10 * time.Millisecond)

	// Verify new peers were recorded
	if !testutil.MatchPeersIgnoreOrder(fspm.Peers(), peers) {
		t.Fatal("peers not recorded by the peer manager")
	}

	// Simulate receiving DONT_HAVE for a CID
	_, err = wrm.PublishToSessions(&bswrm.IncomingMessage{
		From:      peers[0],
		DontHaves: []cid.Cid{blks[0].Cid()},
	})
	if err != nil {
		t.Fatal(err)
	}

	time.Sleep(10 * time.Millisecond)

	// Simulate receiving block for a CID
	_, err = wrm.PublishToSessions(&bswrm.IncomingMessage{
		From: peers[1],
		Blks: []blocks.Block{blks[0]},
	})
	if err != nil {
		t.Fatal(err)
	}

	time.Sleep(10 * time.Millisecond)

	// Should send a cancel for the block
	cancels := fpm.cancels()
	if !testutil.MatchKeysIgnoreOrder(cancels, []cid.Cid{blks[0].Cid()}) {
		t.Fatal("expected session to send cancel for received block")
	}
	fpm.clear()

	// Shut down session
	cancel()

	time.Sleep(10 * time.Millisecond)

	// Should send a cancel for all remaining blocks
	cancels = fpm.cancels()
	if !testutil.MatchKeysIgnoreOrder(cancels, cids[1:]) {
		t.Fatal("expected session to send cancel for received block")
	}

	// Verify session was removed
	removed := sm.removedSessions()
	if len(removed) != 1 || removed[0] != id {
		t.Fatal("expected session to be removed")
	}
}

func TestSessionFindMorePeers(t *testing.T) {
	ctx, cancel := context.WithTimeout(context.Background(), 900*time.Millisecond)
	defer cancel()
	fpm := newFakePeerManager()
	fspm := newFakeSessionPeerManager()
	fpf := newFakeProviderFinder()
	bpm := bsbpm.New()
	wrm := bswrm.New(createBlockstore())
	id := testutil.GenerateSessionID()
	sm := newMockSessionMgr()
	session := New(ctx, sm, id, fspm, fpf, fpm, bpm, wrm, time.Second, delay.Fixed(time.Minute), "")
	session.SetBaseTickDelay(200 * time.Microsecond)
	blockGenerator := blocksutil.NewBlockGenerator()
	blks := blockGenerator.Blocks(broadcastLiveWantsLimit * 2)
	var cids []cid.Cid
	for _, block := range blks {
		cids = append(cids, block.Cid())
	}

	// Request blocks
	_, err := session.GetBlocks(ctx, cids)
	if err != nil {
		t.Fatal("error getting blocks")
	}

	// The session should initially broadcast want-haves
	select {
	case <-fpm.bcstWantReqs:
	case <-ctx.Done():
		t.Fatal("Did not make first want request ")
	}

	// receive a block to trigger a tick reset
	time.Sleep(20 * time.Millisecond) // need to make sure some latency registers
	// or there will be no tick set -- time precision on Windows in go is in the
	// millisecond range
	p := testutil.GeneratePeers(1)[0]

	// Simulate receiving block for a CID
	_, err = wrm.PublishToSessions(&bswrm.IncomingMessage{
		From: p,
		Blks: []blocks.Block{blks[0]},
	})
	if err != nil {
		t.Fatal(err)
	}

	// The session should now time out waiting for a response and broadcast
	// want-haves again
	select {
	case <-fpm.bcstWantReqs:
	case <-ctx.Done():
		t.Fatal("Did not make second want request ")
	}

	// The session should keep broadcasting periodically until it receives a response
	select {
	case receivedWantReq := <-fpm.bcstWantReqs:
		if len(receivedWantReq.cids) != broadcastLiveWantsLimit {
			t.Fatal("did not rebroadcast whole live list")
		}
		// Make sure the first block is not included because it has already
		// been received
		for _, c := range receivedWantReq.cids {
			if c.Equals(cids[0]) {
				t.Fatal("should not braodcast block that was already received")
			}
		}
	case <-ctx.Done():
		t.Fatal("Never rebroadcast want list")
	}

	// The session should eventually try to find more peers
	select {
	case <-fpf.findMorePeersRequested:
	case <-ctx.Done():
		t.Fatal("Did not find more peers")
	}
}

func TestSessionOnPeersExhausted(t *testing.T) {
	ctx, cancel := context.WithTimeout(context.Background(), 10*time.Millisecond)
	defer cancel()
	fpm := newFakePeerManager()
	fspm := newFakeSessionPeerManager()
	fpf := newFakeProviderFinder()
	bpm := bsbpm.New()
	wrm := bswrm.New(createBlockstore())
	id := testutil.GenerateSessionID()
	sm := newMockSessionMgr()
	session := New(ctx, sm, id, fspm, fpf, fpm, bpm, wrm, time.Second, delay.Fixed(time.Minute), "")
	blockGenerator := blocksutil.NewBlockGenerator()
	blks := blockGenerator.Blocks(broadcastLiveWantsLimit + 5)
	var cids []cid.Cid
	for _, block := range blks {
		cids = append(cids, block.Cid())
	}
	_, err := session.GetBlocks(ctx, cids)

	if err != nil {
		t.Fatal("error getting blocks")
	}

	// Wait for initial want request
	receivedWantReq := <-fpm.bcstWantReqs

	// Should have sent out broadcast request for wants
	if len(receivedWantReq.cids) != broadcastLiveWantsLimit {
		t.Fatal("did not enqueue correct initial number of wants")
	}

	// Signal that all peers have send DONT_HAVE for two of the wants
	session.onPeersExhausted(cids[len(cids)-2:])

	// Wait for want request
	receivedWantReq = <-fpm.bcstWantReqs

	// Should have sent out broadcast request for wants
	if len(receivedWantReq.cids) != 2 {
		t.Fatal("did not enqueue correct initial number of wants")
	}
}

func TestSessionFailingToGetFirstBlock(t *testing.T) {
	ctx, cancel := context.WithTimeout(context.Background(), 2*time.Second)
	defer cancel()
	fpm := newFakePeerManager()
	fspm := newFakeSessionPeerManager()
	fpf := newFakeProviderFinder()
	bpm := bsbpm.New()
	wrm := bswrm.New(createBlockstore())
	id := testutil.GenerateSessionID()
	sm := newMockSessionMgr()
	session := New(ctx, sm, id, fspm, fpf, fpm, bpm, wrm, 10*time.Millisecond, delay.Fixed(100*time.Millisecond), "")
	blockGenerator := blocksutil.NewBlockGenerator()
	blks := blockGenerator.Blocks(4)
	var cids []cid.Cid
	for _, block := range blks {
		cids = append(cids, block.Cid())
	}
	startTick := time.Now()

	// Get blocks
	_, err := session.GetBlocks(ctx, cids)
	if err != nil {
		t.Fatal("error getting blocks")
	}

	// The session should initially broadcast want-haves
	select {
	case <-fpm.bcstWantReqs:
	case <-ctx.Done():
		t.Fatal("Did not make first want request ")
	}

	// Verify a broadcast was made
	select {
	case receivedWantReq := <-fpm.bcstWantReqs:
		if len(receivedWantReq.cids) < len(cids) {
			t.Fatal("did not rebroadcast whole live list")
		}
	case <-ctx.Done():
		t.Fatal("Never rebroadcast want list")
	}

	// Wait for a request to find more peers to occur
	select {
	case k := <-fpf.findMorePeersRequested:
		if testutil.IndexOf(blks, k) == -1 {
			t.Fatal("did not rebroadcast an active want")
		}
	case <-ctx.Done():
		t.Fatal("Did not find more peers")
	}
	firstTickLength := time.Since(startTick)

	// Wait for another broadcast to occur
	select {
	case receivedWantReq := <-fpm.bcstWantReqs:
		if len(receivedWantReq.cids) < len(cids) {
			t.Fatal("did not rebroadcast whole live list")
		}
	case <-ctx.Done():
		t.Fatal("Never rebroadcast want list")
	}

	// Wait for another broadcast to occur
	startTick = time.Now()
	select {
	case receivedWantReq := <-fpm.bcstWantReqs:
		if len(receivedWantReq.cids) < len(cids) {
			t.Fatal("did not rebroadcast whole live list")
		}
	case <-ctx.Done():
		t.Fatal("Never rebroadcast want list")
	}

	// Tick should take longer
	consecutiveTickLength := time.Since(startTick)
	if firstTickLength > consecutiveTickLength {
		t.Fatal("Should have increased tick length after first consecutive tick")
	}

	// Wait for another broadcast to occur
	startTick = time.Now()
	select {
	case receivedWantReq := <-fpm.bcstWantReqs:
		if len(receivedWantReq.cids) < len(cids) {
			t.Fatal("did not rebroadcast whole live list")
		}
	case <-ctx.Done():
		t.Fatal("Never rebroadcast want list")
	}

	// Tick should take longer
	secondConsecutiveTickLength := time.Since(startTick)
	if consecutiveTickLength > secondConsecutiveTickLength {
		t.Fatal("Should have increased tick length after first consecutive tick")
	}

	// Should not have tried to find peers on consecutive ticks
	select {
	case <-fpf.findMorePeersRequested:
		t.Fatal("Should not have tried to find peers on consecutive ticks")
	default:
	}

	// Wait for rebroadcast to occur
	select {
	case k := <-fpf.findMorePeersRequested:
		if testutil.IndexOf(blks, k) == -1 {
			t.Fatal("did not rebroadcast an active want")
		}
	case <-ctx.Done():
		t.Fatal("Did not rebroadcast to find more peers")
	}
}

func TestSessionCtxCancelClosesGetBlocksChannel(t *testing.T) {
	fpm := newFakePeerManager()
	fspm := newFakeSessionPeerManager()
	fpf := newFakeProviderFinder()
	bpm := bsbpm.New()
	wrm := bswrm.New(createBlockstore())
	id := testutil.GenerateSessionID()
	sm := newMockSessionMgr()

	// Create a new session with its own context
	sessctx, sesscancel := context.WithTimeout(context.Background(), 100*time.Millisecond)
	session := New(sessctx, sm, id, fspm, fpf, fpm, bpm, wrm, time.Second, delay.Fixed(time.Minute), "")

	timerCtx, timerCancel := context.WithTimeout(context.Background(), 20*time.Millisecond)
	defer timerCancel()

	// Request a block with a new context
	blockGenerator := blocksutil.NewBlockGenerator()
	blks := blockGenerator.Blocks(1)
	getctx, getcancel := context.WithTimeout(context.Background(), 100*time.Millisecond)
	defer getcancel()

	getBlocksCh, err := session.GetBlocks(getctx, []cid.Cid{blks[0].Cid()})
	if err != nil {
		t.Fatal("error getting blocks")
	}

	time.Sleep(10 * time.Millisecond)

	// Cancel the session context
	sesscancel()

	// Expect the GetBlocks() channel to be closed
	select {
	case _, ok := <-getBlocksCh:
		if ok {
			t.Fatal("expected channel to be closed but was not closed")
		}
	case <-timerCtx.Done():
		t.Fatal("expected channel to be closed before timeout")
	}

	time.Sleep(10 * time.Millisecond)

	// Expect cancels to have been sent for the wanted keys
	cancels := fpm.cancels()
	if !testutil.MatchKeysIgnoreOrder(cancels, []cid.Cid{blks[0].Cid()}) {
		t.Fatal("expected session to send cancel for wanted block")
	}

	// Verify session was removed
	removed := sm.removedSessions()
	if len(removed) != 1 || removed[0] != id {
		t.Fatal("expected session to be removed")
	}
}

func TestSessionOnShutdownCalled(t *testing.T) {
	fpm := newFakePeerManager()
	fspm := newFakeSessionPeerManager()
	fpf := newFakeProviderFinder()
	bpm := bsbpm.New()
	wrm := bswrm.New(createBlockstore())
	id := testutil.GenerateSessionID()
	sm := newMockSessionMgr()

	// Create a new session with its own context
	sessctx, sesscancel := context.WithTimeout(context.Background(), 100*time.Millisecond)
	defer sesscancel()
	session := New(sessctx, sm, id, fspm, fpf, fpm, bpm, wrm, time.Second, delay.Fixed(time.Minute), "")

	blockGenerator := blocksutil.NewBlockGenerator()
	blks := blockGenerator.Blocks(1)
	_, err := session.GetBlocks(context.Background(), []cid.Cid{blks[0].Cid()})
	if err != nil {
		t.Fatal("error getting blocks")
	}

	time.Sleep(10 * time.Millisecond)

	// Shutdown the session
	session.Shutdown()

	time.Sleep(10 * time.Millisecond)

	// Expect cancels to have been sent for the wanted keys
	cancels := fpm.cancels()
	if !testutil.MatchKeysIgnoreOrder(cancels, []cid.Cid{blks[0].Cid()}) {
		t.Fatal("expected session to send cancel for wanted block")
	}

	// Verify session was removed
	removed := sm.removedSessions()
	if len(removed) != 1 || removed[0] != id {
		t.Fatal("expected session to be removed")
	}
}

func TestSessionReceiveMessageAfterCtxCancel(t *testing.T) {
	ctx, cancelCtx := context.WithTimeout(context.Background(), 20*time.Millisecond)
	fpm := newFakePeerManager()
	fspm := newFakeSessionPeerManager()
	fpf := newFakeProviderFinder()
	bpm := bsbpm.New()
	wrm := bswrm.New(createBlockstore())
	id := testutil.GenerateSessionID()
	sm := newMockSessionMgr()
	session := New(ctx, sm, id, fspm, fpf, fpm, bpm, wrm, time.Second, delay.Fixed(time.Minute), "")
	blockGenerator := blocksutil.NewBlockGenerator()
	blks := blockGenerator.Blocks(2)
	cids := []cid.Cid{blks[0].Cid(), blks[1].Cid()}

	_, err := session.GetBlocks(ctx, cids)
	if err != nil {
		t.Fatal("error getting blocks")
	}

	// Wait for initial want request
	<-fpm.bcstWantReqs

	// Shut down session
	cancelCtx()

	// Simulate receiving block for a CID
	p := testutil.GeneratePeers(1)[0]
	_, err = wrm.PublishToSessions(&bswrm.IncomingMessage{
		From: p,
		Blks: []blocks.Block{blks[0]},
	})
	if err != nil {
		t.Fatal(err)
	}

	time.Sleep(5 * time.Millisecond)

	// If we don't get a panic then the test is considered passing
}<|MERGE_RESOLUTION|>--- conflicted
+++ resolved
@@ -128,9 +128,8 @@
 	}
 }
 
-<<<<<<< HEAD
-func (pm *fakePeerManager) RegisterSession(peer.ID, bspm.Session) bool { return true }
-func (pm *fakePeerManager) UnregisterSession(uint64)                   {}
+func (pm *fakePeerManager) RegisterSession(peer.ID, bspm.Session) {}
+func (pm *fakePeerManager) UnregisterSession(uint64)              {}
 func (pm *fakePeerManager) SendWants(sid uint64, p peer.ID, wantBlocks []cid.Cid, wantHaves []cid.Cid) {
 }
 
@@ -157,16 +156,6 @@
 
 func createBlockstore() blockstore.Blockstore {
 	return blockstore.NewBlockstore(ds_sync.MutexWrap(ds.NewMapDatastore()))
-=======
-func (pm *fakePeerManager) RegisterSession(peer.ID, bspm.Session)                    {}
-func (pm *fakePeerManager) UnregisterSession(uint64)                                 {}
-func (pm *fakePeerManager) SendWants(context.Context, peer.ID, []cid.Cid, []cid.Cid) {}
-func (pm *fakePeerManager) BroadcastWantHaves(ctx context.Context, cids []cid.Cid) {
-	select {
-	case pm.wantReqs <- wantReq{cids}:
-	case <-ctx.Done():
-	}
->>>>>>> 25318da3
 }
 
 func TestSessionGetBlocks(t *testing.T) {
